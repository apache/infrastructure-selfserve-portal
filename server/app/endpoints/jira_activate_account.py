--- conflicted
+++ resolved
@@ -96,7 +96,6 @@
         raise AssertionError("Jira account reactivation failed due to an internal server error.")
 
 
-@middleware.rate_limited
 @asfquart.APP.route(
     "/api/jira-account-activate",
     methods=[
@@ -136,7 +135,6 @@
     return {"success": False, "message": "We were unable to find the account based on the information provided. Either your Jira account username, or the email address you registered it with, is incorrect."}
 
 
-@middleware.rate_limited
 @asfquart.APP.route(
     "/api/jira-account-activate-confirm",
     methods=[
@@ -162,28 +160,6 @@
         return {"success": False, "error": "Your token could not be found in our database. Please resubmit your request."}
 
 
-<<<<<<< HEAD
-asfquart.APP.add_url_rule(
-    "/api/jira-account-activate",
-    methods=[
-        "GET",  # DEBUG
-        "POST",  # Account re-activation request from user
-    ],
-    view_func=middleware.glued(process_reactivation_request),
-)
-
-asfquart.APP.add_url_rule(
-    "/api/jira-account-activate-confirm",
-    methods=[
-        "GET",  # DEBUG
-        "POST",  # Account re-activation request from user
-    ],
-    view_func=middleware.glued(process_confirm_reactivation),
-)
-=======
-
->>>>>>> b4443612
-
 
 # Schedule background updater of email mappings
 asfquart.APP.add_background_task(update_jira_email_map)