--- conflicted
+++ resolved
@@ -23,11 +23,6 @@
 from ..lib import middleware, config
 
 
-@asfquart.auth.require
-<<<<<<< HEAD
-async def process(form_data):
-    session = await asfquart.session.read()
-=======
 @asfquart.APP.route(
     "/api/session",
     methods=[
@@ -37,7 +32,6 @@
 async def process():
     session = await asfquart.session.read()
     form_data = await asfquart.utils.formdata()
->>>>>>> b4443612
     action = form_data.get("action")
     if action == "logout":  # Clear the session
         asfquart.session.clear()
@@ -49,16 +43,4 @@
         "pmcs": session.pmcs,
         "root": session.root,
         "all_projects": config.projects,
-    }
-
-<<<<<<< HEAD
-
-asfquart.APP.add_url_rule(
-    "/api/session",
-    methods=[
-        "GET",
-    ],
-    view_func=middleware.glued(process),
-)
-=======
->>>>>>> b4443612
+    }