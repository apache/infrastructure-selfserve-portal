--- conflicted
+++ resolved
@@ -133,20 +133,15 @@
     assert proc.returncode == 0, f"Could not assign write access to {ldap_project} committers"
 
 
-@asfquart.auth.require
-<<<<<<< HEAD
-async def process(form_data):
-
-=======
 @asfquart.APP.route(
     "/api/jira-project-create",
     methods=[
         "POST",  # Create a new jira project
     ],
 )
+@asfquart.auth.require
 async def process():
     form_data = await asfquart.utils.formdata()
->>>>>>> b4443612
     session = await asfquart.session.read()
     # Create a new jira project
 
@@ -215,18 +210,14 @@
         "message": "Jira project created",
     }
 
-@asfquart.auth.require
-<<<<<<< HEAD
-async def list_schemes(form_data, session):
-=======
 @asfquart.APP.route(
     "/api/jira-project-schemes",
     methods=[
         "GET",  # List valid schemes
     ],
 )
+@asfquart.auth.require
 async def list_schemes():
->>>>>>> b4443612
     """Lists current valid schemes for Jira"""
     form_data = await asfquart.utils.formdata()
     session = await asfquart.session.read()
@@ -238,26 +229,4 @@
                 scheme_dict[key] = js
             except json.JSONDecodeError:  # Bad JSON file? :/
                 scheme_dict[key] = {}
-    return asfquart.jsonify(scheme_dict)
-
-
-<<<<<<< HEAD
-asfquart.APP.add_url_rule(
-    "/api/jira-project-create",
-    methods=[
-        "POST",  # Create a new jira project
-    ],
-    view_func=middleware.glued(process),
-)
-
-
-asfquart.APP.add_url_rule(
-    "/api/jira-project-schemes",
-    methods=[
-        "GET",  # List valid schemes
-    ],
-    view_func=middleware.glued(list_schemes),
-)
-=======
-
->>>>>>> b4443612
+    return asfquart.jsonify(scheme_dict)