#!/usr/bin/env python3
# Licensed to the Apache Software Foundation (ASF) under one
# or more contributor license agreements.  See the NOTICE file
# distributed with this work for additional information
# regarding copyright ownership.  The ASF licenses this file
# to you under the Apache License, Version 2.0 (the
# "License"); you may not use this file except in compliance
# with the License.  You may obtain a copy of the License at
#
#   http://www.apache.org/licenses/LICENSE-2.0
#
# Unless required by applicable law or agreed to in writing,
# software distributed under the License is distributed on an
# "AS IS" BASIS, WITHOUT WARRANTIES OR CONDITIONS OF ANY
# KIND, either express or implied.  See the License for the
# specific language governing permissions and limitations
# under the License.
"""Selfserve Portal for the Apache Software Foundation"""
"""Handler for archiving a confluence space"""

if not __debug__:
    raise RuntimeError("This code requires assert statements to be enabled")

from ..lib import middleware, email, log
import asfquart
import asfquart.session
import asfquart.auth
<<<<<<< HEAD
=======
from asfquart.auth import Requirements as R
>>>>>>> b4443612
import json
import re
import asyncio

RE_VALID_SPACE = re.compile(r"^[A-Z0-9]+$")
ACLI_CMD = "/opt/latest-cli/acli.sh"

# Protected from archiving
PROTECTED_SPACES = (
    "INFRA",
    "INCUBATOR",
    "COMDEV",
)

CONFLUENCE_ERROR = "Confluence action failed due to an internal server error."
INVALID_NAME = "Invalid space name!"

async def set_archived_status(space: str):
    """Mark a confluence space as archived"""
    assert RE_VALID_SPACE.match(space), INVALID_NAME
    proc = await asyncio.create_subprocess_exec(
        ACLI_CMD,
        *(
            "confluence",
            "-v",
            "--action",
            "updateSpace",
            "--options",
            "status=archived",
            "--space",
            space,
        ),
    )
    await proc.wait()
    assert proc.returncode == 0, CONFLUENCE_ERROR


async def get_space_owners(space: str):
    """Gets the list of users and groups with access to a confluence space"""
    assert RE_VALID_SPACE.match(space), INVALID_NAME
    proc = await asyncio.create_subprocess_exec(
        ACLI_CMD,
        *(
            "confluence",
            "--action",
            "getSpacePermissionList",
            "--outputType",
            "json",
            "--space",
            space,
            "--quiet",
        ),
        stdout=asyncio.subprocess.PIPE,
        stderr=asyncio.subprocess.PIPE,
    )
    stdout, _stderr = await proc.communicate()
    assert stdout, "Could not find this confluence space"
    js = json.loads(stdout)
    users = set()
    groups = set()
    for entry in js:
        if entry["idType"] == "user":
            users.add(entry["id"])
        elif entry["idType"] == "group":
            groups.add(entry["id"])
    await proc.wait()
    assert proc.returncode == 0, CONFLUENCE_ERROR
    return users, groups


async def remove_space_access(space: str, userlist=None, grouplist=None):
    """Removes space access to a list of one or more users"""
    assert RE_VALID_SPACE.match(space), INVALID_NAME
    if userlist:
        if isinstance(userlist, list) or isinstance(userlist, set):
            userlist = ",".join(userlist)
        assert isinstance(userlist, str), "Userlist must be a string or list of strings"
        proc = await asyncio.create_subprocess_exec(
            ACLI_CMD,
            *(
                "confluence",
                "--action",
                "removePermissions",
                "--permissions",
                "@all",
                "--space",
                space,
                "--userId",
                userlist,
            ),
        )
        await proc.wait()
        assert proc.returncode == 0, CONFLUENCE_ERROR
    if grouplist:
        if isinstance(grouplist, list) or isinstance(grouplist, set):
            grouplist = ",".join(grouplist)
        assert isinstance(grouplist, str), "Grouplist must be a string or list of strings"
        proc = await asyncio.create_subprocess_exec(
            ACLI_CMD,
            *(
                "confluence",
                "--action",
                "removePermissions",
                "--permissions",
                "@all",
                "--space",
                space,
                "--group",
                grouplist,
            ),
        )
        await proc.wait()
        assert proc.returncode == 0, CONFLUENCE_ERROR


async def read_only_access(space: str):
    """Adds read-only access to a space"""
    assert RE_VALID_SPACE.match(space), INVALID_NAME
    proc = await asyncio.create_subprocess_exec(
        ACLI_CMD,
        *(
            "confluence",
            "--action",
            "addPermissions",
            "--permissions",
            "VIEWSPACE",
            "--space",
            space,
            "--userId",
            "Anonymous",
        ),
        stdout=asyncio.subprocess.PIPE,
        stderr=asyncio.subprocess.PIPE,
    )
    _stdout, _stderr = await proc.communicate()
    assert proc.returncode == 0, CONFLUENCE_ERROR

    proc = await asyncio.create_subprocess_exec(
        ACLI_CMD,
        *(
            "confluence",
            "--action",
            "addPermissions",
            "--permissions",
            "VIEWSPACE,EXPORTSPACE",
            "--space",
            space,
            "--group",
            "confluence-users",
        ),
        stdout=asyncio.subprocess.PIPE,
        stderr=asyncio.subprocess.PIPE,
    )
    _stdout, _stderr = await proc.communicate()
    assert proc.returncode == 0, CONFLUENCE_ERROR


<<<<<<< HEAD
@asfquart.auth.require
async def process(form_data):
=======
@asfquart.APP.route(
    "/api/confluence-archive",
    methods=[
        "POST",  # Archive a space
    ],
)
@asfquart.auth.require(any_of={R.member, R.chair})
async def process():
    form_data = await asfquart.utils.formdata()
    session = await asfquart.session.read()

>>>>>>> b4443612
    # Archive a confluence space
    spacename = form_data.get("space")
    session = await asfquart.session.read()
    try:
        assert isinstance(spacename, str) and RE_VALID_SPACE.match(spacename), "Invalid space name specified"
        assert spacename not in PROTECTED_SPACES, "You cannot archive this confluence space"
        assert (session.isMember or session.isChair), "Only Members and Chairs may archive Confluence spaces"
        users, groups = await get_space_owners(spacename)
        await set_archived_status(spacename)
        await remove_space_access(spacename, userlist=users, grouplist=groups)
        await read_only_access(spacename)
    except AssertionError as e:
        return {"success": False, "message": str(e)}

    # Notify
    await log.slack(
        f"The confluence space, `{spacename}`, has been archived as read-only, as requested by {session.uid}@apache.org."
    )

    email.from_template(
        "confluence_archived.txt",
        recipient=("private@infra.apache.org", f"{session.uid}@apache.org"),
        variables={
            "spacename": spacename,
            "requester": session.uid,
        },
    )

    # All done for now
    return {
        "success": True,
        "message": "Confluence space archived",
    }

<<<<<<< HEAD

asfquart.APP.add_url_rule(
    "/api/confluence-archive",
    methods=[
        "POST",  # Archive a space
    ],
    view_func=middleware.glued(process),
)
=======
>>>>>>> b4443612
<|MERGE_RESOLUTION|>--- conflicted
+++ resolved
@@ -25,10 +25,7 @@
 import asfquart
 import asfquart.session
 import asfquart.auth
-<<<<<<< HEAD
-=======
 from asfquart.auth import Requirements as R
->>>>>>> b4443612
 import json
 import re
 import asyncio
@@ -186,10 +183,6 @@
     assert proc.returncode == 0, CONFLUENCE_ERROR
 
 
-<<<<<<< HEAD
-@asfquart.auth.require
-async def process(form_data):
-=======
 @asfquart.APP.route(
     "/api/confluence-archive",
     methods=[
@@ -200,8 +193,6 @@
 async def process():
     form_data = await asfquart.utils.formdata()
     session = await asfquart.session.read()
-
->>>>>>> b4443612
     # Archive a confluence space
     spacename = form_data.get("space")
     session = await asfquart.session.read()
@@ -235,15 +226,3 @@
         "success": True,
         "message": "Confluence space archived",
     }
-
-<<<<<<< HEAD
-
-asfquart.APP.add_url_rule(
-    "/api/confluence-archive",
-    methods=[
-        "POST",  # Archive a space
-    ],
-    view_func=middleware.glued(process),
-)
-=======
->>>>>>> b4443612
