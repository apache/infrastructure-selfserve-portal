--- conflicted
+++ resolved
@@ -33,16 +33,4 @@
     return {
         "projects": config.projects,
         "mail_domains": config.messaging.mail_mappings
-    }
-
-<<<<<<< HEAD
-
-asfquart.APP.add_url_rule(
-    "/api/public",
-    methods=[
-        "GET",
-    ],
-    view_func=middleware.glued(process),
-)
-=======
->>>>>>> b4443612
+    }