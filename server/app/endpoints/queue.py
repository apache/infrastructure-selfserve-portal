--- conflicted
+++ resolved
@@ -23,11 +23,8 @@
 
 import asfquart
 import asfquart.auth
-<<<<<<< HEAD
-=======
 from asfquart.auth import Requirements as R
->>>>>>> b4443612
-from ..lib import middleware, asfuid, config
+from ..lib import config
 import os
 import json
 import re
@@ -35,19 +32,14 @@
 VALID_QUEUE_FILENAME = re.compile(r"^[-.a-z0-9]+\.json$")
 
 
-<<<<<<< HEAD
-@asfquart.auth.require
-async def list_queue(form_data, session):
-=======
-@asfquart.auth.require({R.roleacct})
 @asfquart.APP.route(
     "/api/queue",
     methods=[
         "GET",
     ],
 )
+@asfquart.auth.require({R.roleacct})
 async def list_queue():
->>>>>>> b4443612
     """Lists the current selfserve request queue, or removes an item that has been processed"""
     form_data = await asfquart.utils.formdata()
     session = await asfquart.session.read()
@@ -77,17 +69,4 @@
             queue.append(js)
         except json.JSONDecodeError:
             pass
-    return asfquart.jsonify(queue)
-<<<<<<< HEAD
-
-
-asfquart.APP.add_url_rule(
-    "/api/queue",
-    methods=[
-        "GET",
-    ],
-    view_func=middleware.glued(list_queue),
-)
-=======
-
->>>>>>> b4443612
+    return asfquart.jsonify(queue)