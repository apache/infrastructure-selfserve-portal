New {project} Jira account requested: {userid}
--
Hi, there.

A new Jira user account, {userid}, has been requested so that the user can contribute to 
Apache {project}.

The request comes from {realname}, who gives the following reason for needing the
account:
{why}

Anyone on the {project} project may review this request and approve or deny it at:
{review_url}

Note: If your project no longer uses Jira for issue tracking, you can have your 
      project removed from the dropdown list, preventing more requests like this 
<<<<<<< HEAD
      one. Create an INFRA Jira ticket, email users@infra.a.o, or contact us in the #asfinfra
      channel in the-asf Slack instance.
=======
      one. 
      Create an INFRA Jira ticket (using Project: Infrastructure, Component: Selfserve).
>>>>>>> b4443612
<|MERGE_RESOLUTION|>--- conflicted
+++ resolved
@@ -14,10 +14,5 @@
 
 Note: If your project no longer uses Jira for issue tracking, you can have your 
       project removed from the dropdown list, preventing more requests like this 
-<<<<<<< HEAD
-      one. Create an INFRA Jira ticket, email users@infra.a.o, or contact us in the #asfinfra
-      channel in the-asf Slack instance.
-=======
       one. 
-      Create an INFRA Jira ticket (using Project: Infrastructure, Component: Selfserve).
->>>>>>> b4443612
+      Create an INFRA Jira ticket (using Project: Infrastructure, Component: Selfserve).